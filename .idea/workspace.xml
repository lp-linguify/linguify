--- conflicted
+++ resolved
@@ -4,13 +4,10 @@
     <option name="autoReloadType" value="SELECTIVE" />
   </component>
   <component name="ChangeListManager">
-<<<<<<< HEAD
     <list default="true" id="0780bdb6-4ca0-4c56-b6ff-bb0917855aea" name="Changes" comment="Some changes in the chart app">
       <change beforePath="$PROJECT_DIR$/.idea/workspace.xml" beforeDir="false" afterPath="$PROJECT_DIR$/.idea/workspace.xml" afterDir="false" />
+      <change beforePath="$PROJECT_DIR$/teaching/templates/teaching/teaching_dashboard.html" beforeDir="false" afterPath="$PROJECT_DIR$/teaching/templates/teaching/teaching_dashboard.html" afterDir="false" />
     </list>
-=======
-    <list default="true" id="0780bdb6-4ca0-4c56-b6ff-bb0917855aea" name="Changes" comment="Some changes in the chart app" />
->>>>>>> 37976922
     <option name="SHOW_DIALOG" value="false" />
     <option name="HIGHLIGHT_CONFLICTS" value="true" />
     <option name="HIGHLIGHT_NON_ACTIVE_CHANGELIST" value="false" />
@@ -22,9 +19,9 @@
   <component name="FileTemplateManagerImpl">
     <option name="RECENT_TEMPLATES">
       <list>
+        <option value="HTML File" />
         <option value="CSS File" />
         <option value="Python Script" />
-        <option value="HTML File" />
       </list>
     </option>
   </component>
@@ -92,7 +89,7 @@
     "RunOnceActivity.OpenDjangoStructureViewOnStart": "true",
     "RunOnceActivity.ShowReadmeOnStart": "true",
     "RunOnceActivity.pycharm.django.structure.promotion.once.per.project": "true",
-    "git-widget-placeholder": "test1",
+    "git-widget-placeholder": "main",
     "last_opened_file_path": "C:/Users/louis/Desktop/Projects 1/linguify",
     "list.type.of.created.stylesheet": "CSS",
     "node.js.detected.package.eslint": "true",
@@ -100,7 +97,7 @@
     "node.js.selected.package.eslint": "(autodetect)",
     "node.js.selected.package.tslint": "(autodetect)",
     "nodejs_package_manager_path": "npm",
-    "settings.editor.selected.configurable": "preferences.pluginManager",
+    "settings.editor.selected.configurable": "preferences.keymap",
     "vue.rearranger.settings.migration": "true"
   }
 }]]></component>
@@ -140,8 +137,8 @@
   <component name="SharedIndexes">
     <attachedChunks>
       <set>
-        <option value="bundled-js-predefined-1d06a55b98c1-0b3e54e931b4-JavaScript-PY-241.17890.14" />
-        <option value="bundled-python-sdk-5b207ade9991-7e9c3bbb6e34-com.jetbrains.pycharm.pro.sharedIndexes.bundled-PY-241.17890.14" />
+        <option value="bundled-js-predefined-1d06a55b98c1-91d5c284f522-JavaScript-PY-241.15989.155" />
+        <option value="bundled-python-sdk-babbdf50b680-7c6932dee5e4-com.jetbrains.pycharm.pro.sharedIndexes.bundled-PY-241.15989.155" />
       </set>
     </attachedChunks>
   </component>
@@ -174,14 +171,7 @@
       <workItem from="1716501530588" duration="4324000" />
       <workItem from="1716506895413" duration="1799000" />
       <workItem from="1716508861582" duration="303000" />
-      <workItem from="1716557557772" duration="18560000" />
-      <workItem from="1716640847133" duration="297000" />
-      <workItem from="1716659911941" duration="2554000" />
-      <workItem from="1716671763481" duration="1470000" />
-      <workItem from="1716677636740" duration="91000" />
-      <workItem from="1716679003047" duration="908000" />
-      <workItem from="1716759656185" duration="16000" />
-      <workItem from="1720004663887" duration="312000" />
+      <workItem from="1716651697137" duration="919000" />
     </task>
     <task id="LOCAL-00001" summary="Some changes in the chart app">
       <option name="closed" value="true" />
@@ -205,17 +195,6 @@
   <component name="TypeScriptGeneratedFilesManager">
     <option name="version" value="3" />
   </component>
-  <component name="Vcs.Log.Tabs.Properties">
-    <option name="TAB_STATES">
-      <map>
-        <entry key="MAIN">
-          <value>
-            <State />
-          </value>
-        </entry>
-      </map>
-    </option>
-  </component>
   <component name="VcsManagerConfiguration">
     <option name="ADD_EXTERNAL_FILES_SILENTLY" value="true" />
     <MESSAGE value="Some changes in the chart app" />
@@ -226,7 +205,7 @@
       <breakpoints>
         <line-breakpoint enabled="true" suspend="THREAD" type="python-line">
           <url>file://$PROJECT_DIR$/linguify/views.py</url>
-          <line>47</line>
+          <line>49</line>
           <option name="timeStamp" value="2" />
         </line-breakpoint>
       </breakpoints>
