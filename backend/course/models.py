--- conflicted
+++ resolved
@@ -98,21 +98,6 @@
                 return self.title_en
             case _:
                 return "Language not supported"
-<<<<<<< HEAD
-=======
-
-
-class LessonType(models.Model):
-    LESSON_TYPE = [ "vocabulary", "grammar" ]
-    
-    name = models.CharField(max_length=100, unique=True, blank=False, null=False)
-
-    def __str__(self):
-        if self.name in self.LESSON_TYPE:
-            return self.LESSON_TYPE[self.name]
-        else:
-            return "Not a valid lesson type"        
->>>>>>> be352bd3
 
 
 class Lesson(models.Model):
@@ -335,4 +320,4 @@
         return self.question
 
     def get_grammar_rule_exercise(self):
-        pass+        pass
